[package]
name = "mock-node"
version = "0.0.0"
authors.workspace = true
publish = false
edition.workspace = true

[dependencies]
actix-rt.workspace = true
actix.workspace = true
anyhow.workspace = true
clap.workspace = true
futures.workspace = true
pin-project.workspace = true
rand.workspace = true
rayon.workspace = true
serde.workspace = true
serde_json.workspace = true
tempfile.workspace = true
tokio.workspace = true
tracing.workspace = true

<<<<<<< HEAD
near-actix-test-utils = { path = "../../test-utils/actix-test-utils" }
near-async = { path = "../../core/async" }
near-chain = { path = "../../chain/chain" }
near-chain-configs = { path = "../../core/chain-configs" }
near-client = { path = "../../chain/client" }
near-crypto = { path = "../../core/crypto" }
near-chunks = { path = "../../chain/chunks" }
near-epoch-manager = { path = "../../chain/epoch-manager"}
near-jsonrpc = { path = "../../chain/jsonrpc" }
near-jsonrpc-client = { path = "../../chain/jsonrpc/client" }
near-network = { path = "../../chain/network" }
near-store = { path = "../../core/store" }
near-o11y = { path = "../../core/o11y" }
near-telemetry = { path = "../../chain/telemetry" }
near-performance-metrics = { path = "../../utils/near-performance-metrics" }
near-primitives = { path = "../../core/primitives" }
nearcore = { path = "../../nearcore" }
=======
near-actix-test-utils.workspace = true
near-async.workspace = true
near-chain.workspace = true
near-chain-configs.workspace = true
near-client.workspace = true
near-crypto.workspace = true
near-chunks.workspace = true
near-epoch-manager.workspace = true
near-jsonrpc.workspace = true
near-network.workspace = true
near-store.workspace = true
near-o11y.workspace = true
near-telemetry.workspace = true
near-performance-metrics.workspace = true
near-primitives.workspace = true
nearcore.workspace = true
>>>>>>> 4cd6c827

[[bin]]
name = "mock-node"
# To make mock node work, we must disable some checks in chain, which is controlled by this feature.
# We don't make it a default feature, because we don't want it to be enabled unconditionally when you do, for example
# `cargo test --workspace`
required-features = ["mock_node"]

[features]
test_features = ["nearcore/test_features"]
protocol_feature_flat_state = ["nearcore/protocol_feature_flat_state"]
mock_node = ["near-chain/mock_node", "near-epoch-manager/mock_node"]<|MERGE_RESOLUTION|>--- conflicted
+++ resolved
@@ -20,25 +20,6 @@
 tokio.workspace = true
 tracing.workspace = true
 
-<<<<<<< HEAD
-near-actix-test-utils = { path = "../../test-utils/actix-test-utils" }
-near-async = { path = "../../core/async" }
-near-chain = { path = "../../chain/chain" }
-near-chain-configs = { path = "../../core/chain-configs" }
-near-client = { path = "../../chain/client" }
-near-crypto = { path = "../../core/crypto" }
-near-chunks = { path = "../../chain/chunks" }
-near-epoch-manager = { path = "../../chain/epoch-manager"}
-near-jsonrpc = { path = "../../chain/jsonrpc" }
-near-jsonrpc-client = { path = "../../chain/jsonrpc/client" }
-near-network = { path = "../../chain/network" }
-near-store = { path = "../../core/store" }
-near-o11y = { path = "../../core/o11y" }
-near-telemetry = { path = "../../chain/telemetry" }
-near-performance-metrics = { path = "../../utils/near-performance-metrics" }
-near-primitives = { path = "../../core/primitives" }
-nearcore = { path = "../../nearcore" }
-=======
 near-actix-test-utils.workspace = true
 near-async.workspace = true
 near-chain.workspace = true
@@ -48,6 +29,7 @@
 near-chunks.workspace = true
 near-epoch-manager.workspace = true
 near-jsonrpc.workspace = true
+near-jsonrpc-client.workspace = true
 near-network.workspace = true
 near-store.workspace = true
 near-o11y.workspace = true
@@ -55,7 +37,6 @@
 near-performance-metrics.workspace = true
 near-primitives.workspace = true
 nearcore.workspace = true
->>>>>>> 4cd6c827
 
 [[bin]]
 name = "mock-node"
