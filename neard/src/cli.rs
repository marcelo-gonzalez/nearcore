use crate::log_config_watcher::{LogConfigWatcher, UpdateBehavior};
use anyhow::Context;
use clap::{Args, Parser};
use near_chain_configs::GenesisValidationMode;
use near_jsonrpc_primitives::types::light_client::RpcLightClientExecutionProofResponse;
use near_mirror::MirrorCommand;
use near_o11y::tracing_subscriber::EnvFilter;
use near_o11y::{
    default_subscriber, default_subscriber_with_opentelemetry, BuildEnvFilterError,
    EnvFilterBuilder, OpenTelemetryLevel,
};
use near_ping::PingCommand;
use near_primitives::hash::CryptoHash;
use near_primitives::merkle::compute_root_from_path;
use near_primitives::types::{Gas, NumSeats, NumShards};
use near_state_viewer::StateViewerSubCommand;
use near_store::db::RocksDB;
use near_store::Mode;
use serde_json::Value;
use std::fs::File;
use std::io::BufReader;
use std::net::SocketAddr;
use std::path::{Path, PathBuf};
use tokio::sync::oneshot;
use tokio::sync::oneshot::Receiver;
use tracing::{debug, error, info, warn};

/// NEAR Protocol Node
#[derive(Parser)]
#[clap(version = crate::NEARD_VERSION_STRING.as_str())]
#[clap(subcommand_required = true, arg_required_else_help = true)]
pub(super) struct NeardCmd {
    #[clap(flatten)]
    opts: NeardOpts,
    #[clap(subcommand)]
    subcmd: NeardSubCommand,
}

impl NeardCmd {
    pub(super) fn parse_and_run() -> anyhow::Result<()> {
        let neard_cmd = Self::parse();

        // Enable logging of the current thread.
        let _subscriber_guard = default_subscriber(
            make_env_filter(neard_cmd.opts.verbose_target())?,
            &neard_cmd.opts.o11y,
        )
        .local();

        info!(
            target: "neard",
            version = crate::NEARD_VERSION,
            build = crate::NEARD_BUILD,
            latest_protocol = near_primitives::version::PROTOCOL_VERSION
        );

        #[cfg(feature = "test_features")]
        {
            error!("THIS IS A NODE COMPILED WITH ADVERSARIAL BEHAVIORS. DO NOT USE IN PRODUCTION.");
            if std::env::var("ADVERSARY_CONSENT").unwrap_or_default() != "1" {
                error!(
                    "To run a node with adversarial behavior enabled give your consent \
                            by setting an environment variable:"
                );
                error!("ADVERSARY_CONSENT=1");
                std::process::exit(1);
            }
        }

        let home_dir = neard_cmd.opts.home.clone();
        let genesis_validation = if neard_cmd.opts.unsafe_fast_startup {
            GenesisValidationMode::UnsafeFast
        } else {
            GenesisValidationMode::Full
        };

        match neard_cmd.subcmd {
            NeardSubCommand::Init(cmd) => cmd.run(&home_dir),
            NeardSubCommand::Localnet(cmd) => cmd.run(&home_dir),
            NeardSubCommand::Run(cmd) => cmd.run(
                &home_dir,
                genesis_validation,
                neard_cmd.opts.verbose_target(),
                &neard_cmd.opts.o11y,
            ),

            NeardSubCommand::StateViewer(cmd) => {
                let mode = if cmd.readwrite { Mode::ReadWrite } else { Mode::ReadOnly };
                cmd.subcmd.run(&home_dir, genesis_validation, mode);
            }

            NeardSubCommand::RecompressStorage(cmd) => {
                cmd.run(&home_dir);
            }
            NeardSubCommand::VerifyProof(cmd) => {
                cmd.run();
            }
<<<<<<< HEAD
            NeardSubCommand::Ping(cmd) => {
=======
            NeardSubCommand::Mirror(cmd) => {
>>>>>>> a5f6c7c5
                cmd.run()?;
            }
        };
        Ok(())
    }
}

<<<<<<< HEAD
#[derive(thiserror::Error, Debug)]
pub(crate) enum RunError {
    #[error("invalid logging directives provided")]
    EnvFilter(#[source] BuildEnvFilterError),
    #[error("could not install a rayon thread pool")]
    RayonInstall(#[source] rayon::ThreadPoolBuildError),
    #[error(transparent)]
    Other(#[from] anyhow::Error),
}

=======
>>>>>>> a5f6c7c5
#[derive(Parser)]
pub(super) struct StateViewerCommand {
    /// By default state viewer opens rocks DB in the read only mode, which allows it to run
    /// multiple instances in parallel and be sure that no unintended changes get written to the DB.
    /// In case an operation needs to write to caches, a read-write mode may be needed.
    #[clap(long, short = 'w')]
    readwrite: bool,
    #[clap(subcommand)]
    subcmd: StateViewerSubCommand,
}

#[derive(Parser, Debug)]
struct NeardOpts {
    /// Sets verbose logging for the given target, or for all targets if no
    /// target is given.
    #[clap(long, name = "target")]
    verbose: Option<Option<String>>,
    /// Directory for config and data.
    #[clap(long, parse(from_os_str), default_value_os = crate::DEFAULT_HOME.as_os_str())]
    home: PathBuf,
    /// Skips consistency checks of the 'genesis.json' file upon startup.
    /// Let's you start `neard` slightly faster.
    #[clap(long)]
    unsafe_fast_startup: bool,
    /// Enables export of span data using opentelemetry protocol.
    #[clap(flatten)]
    o11y: near_o11y::Options,
}

impl NeardOpts {
    pub fn verbose_target(&self) -> Option<&str> {
        match self.verbose {
            None => None,
            Some(None) => Some(""),
            Some(Some(ref target)) => Some(target.as_str()),
        }
    }
}

#[derive(Parser)]
pub(super) enum NeardSubCommand {
    /// Initializes NEAR configuration
    Init(InitCmd),
    /// Runs NEAR node
    Run(RunCmd),
    /// Sets up local configuration with all necessary files (validator key, node key, genesis and
    /// config)
    Localnet(LocalnetCmd),
    /// View DB state.
    #[clap(name = "view-state", alias = "view_state")]
    StateViewer(StateViewerCommand),
    /// Recompresses the entire storage.  This is a slow operation which reads
    /// all the data from the database and writes them down to a new copy of the
    /// database.
    ///
    /// In 1.26 release the compression algorithm for the database has changed
    /// to reduce storage size.  Nodes don’t need to do anything for new data to
    /// take advantage of better compression but existing data may take months
    /// to be recompressed.  This may be an issue for archival nodes which keep
    /// hold of all the old data.
    ///
    /// This command makes it possible to force the recompression as a one-time
    /// operation.  Using it reduces the database even by up to 40% though that
    /// is partially due to database ‘defragmentation’ (whose effects will wear
    /// off in time).  Still, reduction by about 20% even if that’s taken into
    /// account can be expected.
    ///
    /// It’s important to remember however, that this command may take up to
    /// a day to finish in which time the database cannot be used by the node.
    ///
    /// Furthermore, file system where output directory is located needs enough
    /// free space to store the new copy of the database.  It will be smaller
    /// than the original but to be safe one should provision around the same
    /// space as the size of the current `data` directory.
    ///
    /// Finally, because this command is meant only as a temporary migration
    /// tool, it is planned to be removed by the end of 2022.
    #[clap(alias = "recompress_storage")]
    RecompressStorage(RecompressStorageSubCommand),

    /// Verify proofs
    #[clap(alias = "verify_proof")]
    VerifyProof(VerifyProofSubCommand),
<<<<<<< HEAD
    /// Connects to a NEAR node and sends ping messages to the accounts it sends
    /// us after the handshake is completed, printing stats to stdout.
    Ping(PingCommand),
=======

    /// Mirror transactions from a source chain to a test chain with state forked
    /// from it, reproducing traffic and state as closely as possible.
    Mirror(MirrorCommand),
>>>>>>> a5f6c7c5
}

#[derive(Parser)]
pub(super) struct InitCmd {
    /// Download the verified NEAR genesis file automatically.
    #[clap(long)]
    download_genesis: bool,
    /// Download the verified NEAR config file automatically.
    #[clap(long)]
    download_config: bool,
    /// Makes block production fast (TESTING ONLY).
    #[clap(long)]
    fast: bool,
    /// Account ID for the validator key.
    #[clap(long)]
    account_id: Option<String>,
    /// Chain ID, by default creates new random.
    #[clap(long, forbid_empty_values = true)]
    chain_id: Option<String>,
    /// Specify a custom download URL for the genesis file.
    #[clap(long)]
    download_genesis_url: Option<String>,
    /// Specify a custom download URL for the config file.
    #[clap(long)]
    download_config_url: Option<String>,
    /// Genesis file to use when initializing testnet (including downloading).
    #[clap(long)]
    genesis: Option<String>,
    /// Initialize boots nodes in <node_key>@<ip_addr> format seperated by commas
    /// to bootstrap the network and store them in config.json
    #[clap(long)]
    boot_nodes: Option<String>,
    /// Number of shards to initialize the chain with.
    #[clap(long, default_value = "1")]
    num_shards: NumShards,
    /// Specify private key generated from seed (TESTING ONLY).
    #[clap(long)]
    test_seed: Option<String>,
    /// Customize max_gas_burnt_view runtime limit.  If not specified, value
    /// from genesis configuration will be taken.
    #[clap(long)]
    max_gas_burnt_view: Option<Gas>,
}

/// Warns if unsupported build of the executable is used on mainnet or testnet.
///
/// Verifies that when running on mainnet or testnet chain a neard binary built
/// with `make release` command is used.  That Makefile targets enable
/// optimisation options which aren’t enabled when building with different
/// methods and is the only officially supported method of building the binary
/// to run in production.
///
/// The detection is done by checking that `NEAR_RELEASE_BUILD` environment
/// variable was set to `release` during compilation (which is what Makefile
/// sets) and that neither `nightly` nor `nightly_protocol` features are
/// enabled.
fn check_release_build(chain: &str) {
    let is_release_build = option_env!("NEAR_RELEASE_BUILD") == Some("release")
        && !cfg!(feature = "nightly")
        && !cfg!(feature = "nightly_protocol");
    if !is_release_build && ["mainnet", "testnet"].contains(&chain) {
        warn!(
            target: "neard",
            "Running a neard executable which wasn’t built with `make release` \
             command isn’t supported on {}.",
            chain
        );
        warn!(
            target: "neard",
            "Note that `cargo build --release` builds lack optimisations which \
             may be needed to run properly on {}",
            chain
        );
        warn!(
            target: "neard",
            "Consider recompiling the binary using `make release` command.");
    }
}

impl InitCmd {
    pub(super) fn run(self, home_dir: &Path) {
        // TODO: Check if `home` exists. If exists check what networks we already have there.
        if (self.download_genesis || self.download_genesis_url.is_some()) && self.genesis.is_some()
        {
            error!("Please give either --genesis or --download-genesis, not both.");
            return;
        }

        self.chain_id.as_ref().map(|chain| check_release_build(chain));

        if let Err(e) = nearcore::init_configs(
            home_dir,
            self.chain_id.as_deref(),
            self.account_id.and_then(|account_id| account_id.parse().ok()),
            self.test_seed.as_deref(),
            self.num_shards,
            self.fast,
            self.genesis.as_deref(),
            self.download_genesis,
            self.download_genesis_url.as_deref(),
            self.download_config,
            self.download_config_url.as_deref(),
            self.boot_nodes.as_deref(),
            self.max_gas_burnt_view,
        ) {
            error!("Failed to initialize configs: {:#}", e);
        }
    }
}

#[derive(Parser)]
pub(super) struct RunCmd {
    /// Configure node to run as archival node which prevents deletion of old
    /// blocks.  This is a persistent setting; once client is started as
    /// archival node, it cannot be run in non-archival mode.
    #[clap(long)]
    archive: bool,
    /// Set the boot nodes to bootstrap network from.
    #[clap(long)]
    boot_nodes: Option<String>,
    /// Minimum number of peers to start syncing/producing blocks
    #[clap(long)]
    min_peers: Option<usize>,
    /// Customize network listening address (useful for running multiple nodes on the same machine).
    #[clap(long)]
    network_addr: Option<SocketAddr>,
    /// Set this to false to only produce blocks when there are txs or receipts (default true).
    #[clap(long)]
    produce_empty_blocks: Option<bool>,
    /// Customize RPC listening address (useful for running multiple nodes on
    /// the same machine).  Ignored if ‘--disable-rpc’ is given.
    #[cfg(feature = "json_rpc")]
    #[clap(long)]
    rpc_addr: Option<String>,
    /// Export prometheus metrics on an additional listening address, which is useful
    /// for having separate access restrictions for the RPC and prometheus endpoints.
    /// Ignored if RPC http server is disabled, see 'rpc_addr'.
    #[cfg(feature = "json_rpc")]
    #[clap(long)]
    rpc_prometheus_addr: Option<String>,
    /// Disable the RPC endpoint.  This is a no-op on builds which don’t support
    /// RPC endpoint.
    #[clap(long)]
    #[allow(dead_code)]
    disable_rpc: bool,
    /// Customize telemetry url.
    #[clap(long)]
    telemetry_url: Option<String>,
    /// Customize max_gas_burnt_view runtime limit.  If not specified, either
    /// value given at ‘init’ (i.e. present in config.json) or one from genesis
    /// configuration will be taken.
    #[clap(long)]
    max_gas_burnt_view: Option<Gas>,
}

impl RunCmd {
    pub(super) fn run(
        self,
        home_dir: &Path,
        genesis_validation: GenesisValidationMode,
        verbose_target: Option<&str>,
        o11y_opts: &near_o11y::Options,
    ) {
        // Load configs from home.
        let mut near_config = nearcore::config::load_config(&home_dir, genesis_validation)
            .unwrap_or_else(|e| panic!("Error loading config: {:#}", e));

        check_release_build(&near_config.client_config.chain_id);

        // Set current version in client config.
        near_config.client_config.version = crate::neard_version();
        // Override some parameters from command line.
        if let Some(produce_empty_blocks) = self.produce_empty_blocks {
            near_config.client_config.produce_empty_blocks = produce_empty_blocks;
        }
        if let Some(boot_nodes) = self.boot_nodes {
            if !boot_nodes.is_empty() {
                near_config.network_config.boot_nodes = boot_nodes
                    .split(',')
                    .map(|chunk| chunk.parse().expect("Failed to parse PeerInfo"))
                    .collect();
            }
        }
        if let Some(min_peers) = self.min_peers {
            near_config.client_config.min_num_peers = min_peers;
        }
        if let Some(network_addr) = self.network_addr {
            near_config.network_config.node_addr = Some(network_addr);
        }
        #[cfg(feature = "json_rpc")]
        if self.disable_rpc {
            near_config.rpc_config = None;
        } else {
            if let Some(rpc_addr) = self.rpc_addr {
                near_config.rpc_config.get_or_insert(Default::default()).addr = rpc_addr;
            }
            if let Some(rpc_prometheus_addr) = self.rpc_prometheus_addr {
                near_config.rpc_config.get_or_insert(Default::default()).prometheus_addr =
                    Some(rpc_prometheus_addr);
            }
        }
        if let Some(telemetry_url) = self.telemetry_url {
            if !telemetry_url.is_empty() {
                near_config.telemetry_config.endpoints.push(telemetry_url);
            }
        }
        if self.archive {
            near_config.client_config.archive = true;
        }
        if self.max_gas_burnt_view.is_some() {
            near_config.client_config.max_gas_burnt_view = self.max_gas_burnt_view;
        }

        #[cfg(feature = "sandbox")]
        {
            if near_config.client_config.chain_id == "mainnet"
                || near_config.client_config.chain_id == "testnet"
                || near_config.client_config.chain_id == "betanet"
            {
                eprintln!(
                    "Sandbox node can only run dedicate localnet, cannot connect to a network"
                );
                std::process::exit(1);
            }
        }

        let (tx, rx) = oneshot::channel::<()>();
        let sys = actix::System::new();

        sys.block_on(async move {
            // Initialize the subscriber that takes care of both logging and tracing.
            let _subscriber_guard = default_subscriber_with_opentelemetry(
                make_env_filter(verbose_target).unwrap(),
                o11y_opts,
                near_config.client_config.chain_id.clone(),
                near_config.network_config.node_key.public_key().clone(),
                near_config
                    .network_config
                    .validator
                    .as_ref()
                    .map(|validator| validator.account_id()),
            )
            .await
            .global();

            let nearcore::NearNode { rpc_servers, .. } =
                nearcore::start_with_config_and_synchronization(home_dir, near_config, Some(tx))
                    .expect("start_with_config");

            let sig = wait_for_interrupt_signal(home_dir, rx).await;
            warn!(target: "neard", "{}, stopping... this may take a few minutes.", sig);
            futures::future::join_all(rpc_servers.iter().map(|(name, server)| async move {
                server.stop(true).await;
                debug!(target: "neard", "{} server stopped", name);
            }))
            .await;
            actix::System::current().stop();

            // Disable the subscriber to properly shutdown the tracer.
            near_o11y::reload(Some("error"), None, Some(OpenTelemetryLevel::OFF)).unwrap();
        });
        sys.run().unwrap();
        info!(target: "neard", "Waiting for RocksDB to gracefully shutdown");
        RocksDB::block_until_all_instances_are_dropped();
    }
}

#[cfg(not(unix))]
async fn wait_for_interrupt_signal(_home_dir: &Path, mut _rx_crash: Receiver<()>) -> &str {
    // TODO(#6372): Support graceful shutdown on windows.
    tokio::signal::ctrl_c().await.unwrap();
    "Ctrl+C"
}

#[cfg(unix)]
async fn wait_for_interrupt_signal(home_dir: &Path, mut rx_crash: Receiver<()>) -> &str {
    let watched_path = home_dir.join("log_config.json");
    let log_config_watcher = LogConfigWatcher { watched_path };
    // Apply the logging config file if it exists.
    log_config_watcher.update(UpdateBehavior::UpdateOnlyIfExists);

    use tokio::signal::unix::{signal, SignalKind};
    let mut sigint = signal(SignalKind::interrupt()).unwrap();
    let mut sigterm = signal(SignalKind::terminate()).unwrap();
    let mut sighup = signal(SignalKind::hangup()).unwrap();

    loop {
        break tokio::select! {
             _ = sigint.recv()  => "SIGINT",
             _ = sigterm.recv() => "SIGTERM",
             _ = sighup.recv() => {
                log_config_watcher.update(UpdateBehavior::UpdateOrReset);
                continue;
             },
             _ = &mut rx_crash => "ClientActor died",
        };
    }
}

#[derive(Parser)]
pub(super) struct LocalnetCmd {
    /// Number of non-validators to initialize the localnet with.
    #[clap(short = 'n', long, alias = "n", default_value = "0")]
    non_validators: NumSeats,
    /// Prefix for the directory name for each node with (e.g. ‘node’ results in
    /// ‘node0’, ‘node1’, ...)
    #[clap(long, default_value = "node")]
    prefix: String,
    /// Number of shards to initialize the localnet with.
    #[clap(short = 's', long, default_value = "1")]
    shards: NumShards,
    /// Number of validators to initialize the localnet with.
    #[clap(short = 'v', long, alias = "v", default_value = "4")]
    validators: NumSeats,
    /// Whether to create fixed shards accounts (that are tied to a given
    /// shard).
    #[clap(long)]
    fixed_shards: bool,
    /// Whether to configure nodes as archival.
    #[clap(long)]
    archival_nodes: bool,
}

impl LocalnetCmd {
    pub(super) fn run(self, home_dir: &Path) {
        nearcore::config::init_testnet_configs(
            home_dir,
            self.shards,
            self.validators,
            self.non_validators,
            &self.prefix,
            self.archival_nodes,
            self.fixed_shards,
        );
    }
}

#[derive(Args)]
#[clap(arg_required_else_help = true)]
pub(super) struct RecompressStorageSubCommand {
    /// Directory where to save new storage.
    #[clap(long)]
    output_dir: PathBuf,

    /// Keep data in DBCol::PartialChunks column.  Data in that column can be
    /// reconstructed from DBCol::Chunks is not needed by archival nodes.  This is
    /// always true if node is not an archival node.
    #[clap(long)]
    keep_partial_chunks: bool,

    /// Keep data in DBCol::InvalidChunks column.  Data in that column is only used
    /// when receiving chunks and is not needed to serve archival requests.
    /// This is always true if node is not an archival node.
    #[clap(long)]
    keep_invalid_chunks: bool,

    /// Keep data in DBCol::TrieChanges column.  Data in that column is never used
    /// by archival nodes.  This is always true if node is not an archival node.
    #[clap(long)]
    keep_trie_changes: bool,
}

impl RecompressStorageSubCommand {
    pub(super) fn run(self, home_dir: &Path) {
        warn!(target: "neard", "Recompressing storage; note that this operation may take up to a day to finish.");
        let opts = nearcore::RecompressOpts {
            dest_dir: self.output_dir,
            keep_partial_chunks: self.keep_partial_chunks,
            keep_invalid_chunks: self.keep_invalid_chunks,
            keep_trie_changes: self.keep_trie_changes,
        };
        if let Err(err) = nearcore::recompress_storage(&home_dir, opts) {
            error!("{}", err);
            std::process::exit(1);
        }
    }
}

#[derive(thiserror::Error, Debug, PartialEq)]
pub enum VerifyProofError {
    #[error("invalid outcome root proof")]
    InvalidOutcomeRootProof,
    #[error("invalid block hash proof")]
    InvalidBlockHashProof,
}

#[derive(Parser)]
pub struct VerifyProofSubCommand {
    #[clap(long)]
    json_file_path: String,
}

impl VerifyProofSubCommand {
    /// Verifies light client transaction proof (result of the EXPERIMENTAL_light_client_proof RPC call).
    /// Returns the Hash and height of the block that transaction belongs to, and root of the light block merkle tree.
    pub fn run(self) -> ((CryptoHash, u64), CryptoHash) {
        let file = File::open(Path::new(self.json_file_path.as_str()))
            .with_context(|| "Could not open proof file.")
            .unwrap();
        let reader = BufReader::new(file);
        let light_client_rpc_response: Value =
            serde_json::from_reader(reader).with_context(|| "Failed to deserialize JSON.").unwrap();
        Self::verify_json(light_client_rpc_response).unwrap()
    }

    pub fn verify_json(
        light_client_rpc_response: Value,
    ) -> Result<((CryptoHash, u64), CryptoHash), VerifyProofError> {
        let light_client_proof: RpcLightClientExecutionProofResponse =
            serde_json::from_value(light_client_rpc_response["result"].clone()).unwrap();

        println!(
            "Verifying light client proof for txn id: {:?}",
            light_client_proof.outcome_proof.id
        );
        let outcome_hashes = light_client_proof.outcome_proof.clone().to_hashes();
        println!("Hashes of the outcome are: {:?}", outcome_hashes);

        let outcome_hash = CryptoHash::hash_borsh(&outcome_hashes);
        println!("Hash of the outcome is: {:?}", outcome_hash);

        let outcome_shard_root =
            compute_root_from_path(&light_client_proof.outcome_proof.proof, outcome_hash);
        println!("Shard outcome root is: {:?}", outcome_shard_root);
        let block_outcome_root = compute_root_from_path(
            &light_client_proof.outcome_root_proof,
            CryptoHash::hash_borsh(&outcome_shard_root),
        );
        println!("Block outcome root is: {:?}", block_outcome_root);

        if light_client_proof.block_header_lite.inner_lite.outcome_root != block_outcome_root {
            println!(
                "{}",
                ansi_term::Colour::Red.bold().paint(format!(
                    "ERROR: computed outcome root: {:?} doesn't match the block one {:?}.",
                    block_outcome_root,
                    light_client_proof.block_header_lite.inner_lite.outcome_root
                ))
            );
            return Err(VerifyProofError::InvalidOutcomeRootProof);
        }
        let block_hash = light_client_proof.outcome_proof.block_hash;

        if light_client_proof.block_header_lite.hash()
            != light_client_proof.outcome_proof.block_hash
        {
            println!("{}",
            ansi_term::Colour::Red.bold().paint(format!(
                "ERROR: block hash from header lite {:?} doesn't match the one from outcome proof {:?}",
                light_client_proof.block_header_lite.hash(),
                light_client_proof.outcome_proof.block_hash
            )));
            return Err(VerifyProofError::InvalidBlockHashProof);
        } else {
            println!(
                "{}",
                ansi_term::Colour::Green
                    .bold()
                    .paint(format!("Block hash matches {:?}", block_hash))
            );
        }

        // And now check that block exists in the light client.

        let light_block_merkle_root =
            compute_root_from_path(&light_client_proof.block_proof, block_hash);

        println!(
            "Please verify that your light block has the following block merkle root: {:?}",
            light_block_merkle_root
        );
        println!(
            "OR verify that block with this hash {:?} is in the chain at this heigth {:?}",
            block_hash, light_client_proof.block_header_lite.inner_lite.height
        );
        Ok((
            (block_hash, light_client_proof.block_header_lite.inner_lite.height),
            light_block_merkle_root,
        ))
    }
}

fn make_env_filter(verbose: Option<&str>) -> Result<EnvFilter, BuildEnvFilterError> {
    let env_filter = EnvFilterBuilder::from_env().verbose(verbose).finish()?;
    // Sandbox node can log to sandbox logging target via sandbox_debug_log host function.
    // This is hidden by default so we enable it for sandbox node.
    let env_filter = if cfg!(feature = "sandbox") {
        env_filter.add_directive("sandbox=debug".parse().unwrap())
    } else {
        env_filter
    };
    Ok(env_filter)
}

#[cfg(test)]
mod tests {
    use super::*;
    use std::str::FromStr;

    #[test]
    fn optional_values() {
        let cmd = NeardCmd::parse_from(&["test", "init", "--chain-id=testid", "--fast"]);
        if let NeardSubCommand::Init(scmd) = cmd.subcmd {
            assert_eq!(scmd.chain_id, Some("testid".to_string()));
            assert!(scmd.fast);
        } else {
            panic!("incorrect subcommand");
        }
    }

    #[test]
    fn equal_no_value_syntax() {
        assert!(NeardCmd::try_parse_from(&[
            "test",
            "init",
            // * This line currently fails to be parsed (= without a value)
            "--chain-id=",
            "--test-seed=alice.near",
            "--account-id=test.near",
            "--fast"
        ])
        .is_err());
    }

    #[test]
    fn verify_proof_test() {
        assert_eq!(
            VerifyProofSubCommand::verify_json(
                serde_json::from_slice(include_bytes!("../res/proof_example.json")).unwrap()
            )
            .unwrap(),
            (
                (
                    CryptoHash::from_str("HqZHDTHSqH6Az22SZgFUjodGFDtfC2qSt4v9uYFpLuFC").unwrap(),
                    38 as u64
                ),
                CryptoHash::from_str("BWwZdhAhjAgKxZ5ycqn1CvXads5DjPMfj4kRdc1rWit8").unwrap()
            )
        );

        // Proof with a wroing outcome (as user specified wrong shard).
        assert_eq!(
            VerifyProofSubCommand::verify_json(
                serde_json::from_slice(include_bytes!("../res/invalid_proof.json")).unwrap()
            )
            .unwrap_err(),
            VerifyProofError::InvalidOutcomeRootProof
        );
    }
}<|MERGE_RESOLUTION|>--- conflicted
+++ resolved
@@ -95,11 +95,10 @@
             NeardSubCommand::VerifyProof(cmd) => {
                 cmd.run();
             }
-<<<<<<< HEAD
             NeardSubCommand::Ping(cmd) => {
-=======
+                cmd.run()?;
+            }
             NeardSubCommand::Mirror(cmd) => {
->>>>>>> a5f6c7c5
                 cmd.run()?;
             }
         };
@@ -107,19 +106,6 @@
     }
 }
 
-<<<<<<< HEAD
-#[derive(thiserror::Error, Debug)]
-pub(crate) enum RunError {
-    #[error("invalid logging directives provided")]
-    EnvFilter(#[source] BuildEnvFilterError),
-    #[error("could not install a rayon thread pool")]
-    RayonInstall(#[source] rayon::ThreadPoolBuildError),
-    #[error(transparent)]
-    Other(#[from] anyhow::Error),
-}
-
-=======
->>>>>>> a5f6c7c5
 #[derive(Parser)]
 pub(super) struct StateViewerCommand {
     /// By default state viewer opens rocks DB in the read only mode, which allows it to run
@@ -203,16 +189,14 @@
     /// Verify proofs
     #[clap(alias = "verify_proof")]
     VerifyProof(VerifyProofSubCommand),
-<<<<<<< HEAD
+
     /// Connects to a NEAR node and sends ping messages to the accounts it sends
     /// us after the handshake is completed, printing stats to stdout.
     Ping(PingCommand),
-=======
 
     /// Mirror transactions from a source chain to a test chain with state forked
     /// from it, reproducing traffic and state as closely as possible.
     Mirror(MirrorCommand),
->>>>>>> a5f6c7c5
 }
 
 #[derive(Parser)]
