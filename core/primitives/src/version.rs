--- conflicted
+++ resolved
@@ -21,11 +21,6 @@
 /// Protocol version type.
 pub type ProtocolVersion = u32;
 
-<<<<<<< HEAD
-/// Current latest version of the protocol.
-pub const PROTOCOL_VERSION: ProtocolVersion = 40;
-=======
->>>>>>> b33db056
 /// Oldest supported version by this client.
 pub const OLDEST_BACKWARD_COMPATIBLE_PROTOCOL_VERSION: ProtocolVersion = 34;
 
@@ -52,10 +47,6 @@
 /// Updates the way receipt ID, data ID and random seeds are constructed.
 pub const CREATE_HASH_PROTOCOL_VERSION: ProtocolVersion = 38;
 
-<<<<<<< HEAD
-/// Adding EVM precompile.
-pub const EVM_PRECOMPILE_PROTOCOL_VERSION: ProtocolVersion = 40;
-=======
 pub const SHARD_CHUNK_HEADER_UPGRADE_VERSION: ProtocolVersion = 40;
 
 pub struct ProtocolVersionRange {
@@ -77,13 +68,15 @@
 /// For example, if we have `ProtocolFeature::EVM` and a corresponding feature flag `evm`, it will look
 /// like
 /// ```
-/// #[cfg(feature = "evm")]
+/// #[cfg(feature = "protocol_feature_evm")]
 /// EVM
 /// ```
 #[derive(Hash, PartialEq, Eq, Clone, Copy, Debug)]
 pub enum ProtocolFeature {
     #[cfg(feature = "protocol_feature_forward_chunk_parts")]
     ForwardChunkParts,
+    #[cfg(feature = "protocol_feature_evm")]
+    EVM,
 }
 
 /// Current latest stable version of the protocol.
@@ -156,5 +149,4 @@
         #[cfg(not(feature = $feature_name))]
         let _ = $current_protocol_version;
     }};
-}
->>>>>>> b33db056
+}