--- conflicted
+++ resolved
@@ -178,31 +178,6 @@
         chain_id: &str,
         protocol_version: ProtocolVersion,
     ) {
-<<<<<<< HEAD
-        // StatelessNet only.
-        if chain_id == near_primitives_core::chains::STATELESSNET {
-            // Lower the kickout threshold so the network is more stable while
-            // we figure out issues with block and chunk production.
-            if checked_feature!(
-                "stable",
-                LowerValidatorKickoutPercentForDebugging,
-                protocol_version
-            ) {
-                config.block_producer_kickout_threshold = 50;
-                config.chunk_producer_kickout_threshold = 50;
-            }
-            // Shuffle shard assignments every epoch, to trigger state sync more
-            // frequently to exercise that code path.
-            // FORKNET only - DO NOT MERGE in master.
-            // if checked_feature!(
-            //     "stable",
-            //     StatelessnetShuffleShardAssignmentsForChunkProducers,
-            //     protocol_version
-            // ) {
-            //     config.validator_selection_config.shuffle_shard_assignment_for_chunk_producers =
-            //         true;
-            // }
-=======
         if chain_id != near_primitives_core::chains::STATELESSNET {
             return;
         }
@@ -220,7 +195,6 @@
         // frequently to exercise that code path.
         if checked_feature!("stable", ShuffleShardAssignments, protocol_version) {
             config.validator_selection_config.shuffle_shard_assignment_for_chunk_producers = true;
->>>>>>> 9e7acee2
         }
     }
 
