use crate::metadata::DbKind;
use crate::{DBCol, Store, StoreUpdate};
use anyhow::Context;
use borsh::{BorshDeserialize, BorshSerialize};
use near_primitives::challenge::PartialState;
use near_primitives::epoch_manager::EpochSummary;
use near_primitives::epoch_manager::AGGREGATOR_KEY;
use near_primitives::hash::CryptoHash;
use near_primitives::sharding::{ShardInfo, StateSyncInfo, StateSyncInfoV0};
use near_primitives::state::FlatStateValue;
use near_primitives::stateless_validation::stored_chunk_state_transition_data::{
    StoredChunkStateTransitionData, StoredChunkStateTransitionDataV1,
};
use near_primitives::transaction::{ExecutionOutcomeWithIdAndProof, ExecutionOutcomeWithProof};
use near_primitives::types::{
    validator_stake::ValidatorStake, AccountId, EpochId, ShardId, ValidatorId,
    ValidatorKickoutReason, ValidatorStats,
};
use near_primitives::types::{BlockChunkValidatorStats, ChunkStats};
use near_primitives::utils::get_outcome_id_block_hash;
use near_primitives::version::ProtocolVersion;
use std::collections::{BTreeMap, HashMap};
use tracing::info;

pub struct BatchedStoreUpdate<'a> {
    batch_size_limit: usize,
    batch_size: usize,
    store: &'a Store,
    store_update: Option<StoreUpdate>,
    total_size_written: u64,
    printed_total_size_written: u64,
}

const PRINT_PROGRESS_EVERY_BYTES: u64 = bytesize::GIB;

impl<'a> BatchedStoreUpdate<'a> {
    pub fn new(store: &'a Store, batch_size_limit: usize) -> Self {
        Self {
            batch_size_limit,
            batch_size: 0,
            store,
            store_update: Some(store.store_update()),
            total_size_written: 0,
            printed_total_size_written: 0,
        }
    }

    fn commit(&mut self) -> std::io::Result<()> {
        let store_update = self.store_update.take().unwrap();
        store_update.commit()?;
        self.store_update = Some(self.store.store_update());
        self.batch_size = 0;
        Ok(())
    }

    fn set_or_insert_ser<T: BorshSerialize>(
        &mut self,
        col: DBCol,
        key: &[u8],
        value: &T,
        insert: bool,
    ) -> std::io::Result<()> {
        let value_bytes = borsh::to_vec(&value)?;
        let entry_size = key.as_ref().len() + value_bytes.len() + 8;
        self.batch_size += entry_size;
        self.total_size_written += entry_size as u64;
        let update = self.store_update.as_mut().unwrap();
        if insert {
            update.insert(col, key.to_vec(), value_bytes);
        } else {
            update.set(col, key.as_ref(), &value_bytes);
        }

        if self.batch_size > self.batch_size_limit {
            self.commit()?;
        }
        if self.total_size_written - self.printed_total_size_written > PRINT_PROGRESS_EVERY_BYTES {
            info!(
                target: "migrations",
                "Migrations: {} written",
                bytesize::to_string(self.total_size_written, true)
            );
            self.printed_total_size_written = self.total_size_written;
        }

        Ok(())
    }

    pub fn set_ser<T: BorshSerialize>(
        &mut self,
        col: DBCol,
        key: &[u8],
        value: &T,
    ) -> std::io::Result<()> {
        self.set_or_insert_ser(col, key, value, false)
    }

    pub fn insert_ser<T: BorshSerialize>(
        &mut self,
        col: DBCol,
        key: &[u8],
        value: &T,
    ) -> std::io::Result<()> {
        self.set_or_insert_ser(col, key, value, true)
    }

    pub fn finish(mut self) -> std::io::Result<()> {
        if self.batch_size > 0 {
            self.commit()?;
        }

        Ok(())
    }
}

/// Migrates the database from version 32 to 33.
///
/// This removes the TransactionResult column and moves it to TransactionResultForBlock.
/// The new column removes the need for high-latency read-modify-write operations when committing
/// new blocks.
pub fn migrate_32_to_33(store: &Store) -> anyhow::Result<()> {
    let mut update = BatchedStoreUpdate::new(&store, 10_000_000);
    for row in store.iter_ser::<Vec<ExecutionOutcomeWithIdAndProof>>(DBCol::_TransactionResult) {
        let (_, mut outcomes) = row?;
        // It appears that it was possible that the same entry in the original column contained
        // duplicate outcomes. We remove them here to avoid panicing due to issuing a
        // self-overwriting transaction.
        outcomes.sort_by_key(|outcome| (*outcome.id(), outcome.block_hash));
        outcomes.dedup_by_key(|outcome| (*outcome.id(), outcome.block_hash));
        for outcome in outcomes {
            update.insert_ser(
                DBCol::TransactionResultForBlock,
                &get_outcome_id_block_hash(outcome.id(), &outcome.block_hash),
                &ExecutionOutcomeWithProof {
                    proof: outcome.proof,
                    outcome: outcome.outcome_with_id.outcome,
                },
            )?;
        }
    }
    update.finish()?;
    let mut delete_old_update = store.store_update();
    delete_old_update.delete_all(DBCol::_TransactionResult);
    delete_old_update.commit()?;
    Ok(())
}

/// Migrates the database from version 33 to 34.
///
/// Most importantly, this involves adding KIND entry to DbVersion column,
/// removing IS_ARCHIVAL from BlockMisc column.  Furthermore, migration deletes
/// GCCount column which is no longer used.
///
/// If the database has IS_ARCHIVAL key in BlockMisc column set to true, this
/// overrides value of is_node_archival argument.  Otherwise, the kind of the
/// resulting database is determined based on that argument.
pub fn migrate_33_to_34(store: &Store, mut is_node_archival: bool) -> anyhow::Result<()> {
    const IS_ARCHIVE_KEY: &[u8; 10] = b"IS_ARCHIVE";

    let is_store_archival =
        store.get_ser::<bool>(DBCol::BlockMisc, IS_ARCHIVE_KEY)?.unwrap_or_default();

    if is_store_archival != is_node_archival {
        if is_store_archival {
            tracing::info!(target: "migrations", "Opening an archival database.");
            tracing::warn!(target: "migrations", "Ignoring `archive` client configuration and setting database kind to Archive.");
        } else {
            tracing::info!(target: "migrations", "Running node in archival mode (as per `archive` client configuration).");
            tracing::info!(target: "migrations", "Setting database kind to Archive.");
            tracing::warn!(target: "migrations", "Starting node in non-archival mode will no longer be possible with this database.");
        }
        is_node_archival = true;
    }

    let mut update = store.store_update();
    if is_store_archival {
        update.delete(DBCol::BlockMisc, IS_ARCHIVE_KEY);
    }
    let kind = if is_node_archival { DbKind::Archive } else { DbKind::RPC };
    update.set(DBCol::DbVersion, crate::metadata::KIND_KEY, <&str>::from(kind).as_bytes());
    update.delete_all(DBCol::_GCCount);
    update.commit()?;
    Ok(())
}

/// Migrates the database from version 34 to 35.
///
/// This involves deleting contents of Peers column which is now
/// deprecated and no longer used.
pub fn migrate_34_to_35(store: &Store) -> anyhow::Result<()> {
    let mut update = store.store_update();
    update.delete_all(DBCol::_Peers);
    update.commit()?;
    Ok(())
}

/// Migrates the database from version 36 to 37.
///
/// This involves rewriting all FlatStateChanges entries in the new format.
/// The size of that column should not exceed several dozens of entries.
pub fn migrate_36_to_37(store: &Store) -> anyhow::Result<()> {
    #[derive(borsh::BorshDeserialize)]
    struct LegacyFlatStateChanges(HashMap<Vec<u8>, Option<near_primitives::state::ValueRef>>);

    let mut update = store.store_update();
    update.delete_all(DBCol::FlatStateChanges);
    for result in store.iter(DBCol::FlatStateChanges) {
        let (key, old_value) = result?;
        let new_value = borsh::to_vec(&crate::flat::FlatStateChanges(
            LegacyFlatStateChanges::try_from_slice(&old_value)?
                .0
                .into_iter()
                .map(|(key, value_ref)| (key, value_ref.map(|v| FlatStateValue::Ref(v))))
                .collect(),
        ))?;
        update.set(DBCol::FlatStateChanges, &key, &new_value);
    }
    update.commit()?;
    Ok(())
}

/// Migrates the database from version 37 to 38.
///
/// Rewrites FlatStateDeltaMetadata to add a bit to Metadata, `prev_block_with_changes`.
/// That bit is initialized with a `None` regardless of the corresponding flat state changes.
pub fn migrate_37_to_38(store: &Store) -> anyhow::Result<()> {
    #[derive(borsh::BorshDeserialize)]
    struct LegacyFlatStateDeltaMetadata {
        block: crate::flat::BlockInfo,
    }

    let mut update = store.store_update();
    update.delete_all(DBCol::FlatStateDeltaMetadata);
    for result in store.iter(DBCol::FlatStateDeltaMetadata) {
        let (key, old_value) = result?;
        let LegacyFlatStateDeltaMetadata { block } =
            LegacyFlatStateDeltaMetadata::try_from_slice(&old_value)?;
        let new_value =
            crate::flat::FlatStateDeltaMetadata { block, prev_block_with_changes: None };
        update.set(DBCol::FlatStateDeltaMetadata, &key, &borsh::to_vec(&new_value)?);
    }
    update.commit()?;
    Ok(())
}

/// `ValidatorKickoutReason` struct layout before DB version 38, included.
#[derive(BorshDeserialize)]
struct LegacyBlockChunkValidatorStatsV38 {
    pub block_stats: ValidatorStats,
    pub chunk_stats: ValidatorStats,
}

/// `ValidatorKickoutReason` struct layout before DB version 38, included.
#[derive(BorshDeserialize)]
struct LegacyEpochSummaryV38 {
    pub prev_epoch_last_block_hash: CryptoHash,
    /// Proposals from the epoch, only the latest one per account
    pub all_proposals: Vec<ValidatorStake>,
    /// Kickout set, includes slashed
    pub validator_kickout: HashMap<AccountId, ValidatorKickoutReason>,
    /// Only for validators who met the threshold and didn't get slashed
    pub validator_block_chunk_stats: HashMap<AccountId, LegacyBlockChunkValidatorStatsV38>,
    /// Protocol version for next epoch.
    pub next_version: ProtocolVersion,
}

/// Migrates the database from version 38 to 39.
///
/// Rewrites Epoch summary to include endorsement stats.
pub fn migrate_38_to_39(store: &Store) -> anyhow::Result<()> {
    #[derive(BorshSerialize, BorshDeserialize)]
    struct EpochInfoAggregator<T> {
        /// Map from validator index to (num_blocks_produced, num_blocks_expected) so far in the given epoch.
        pub block_tracker: HashMap<ValidatorId, ValidatorStats>,
        /// For each shard, a map of validator id to (num_chunks_produced, num_chunks_expected) so far in the given epoch.
        pub shard_tracker: HashMap<ShardId, HashMap<ValidatorId, T>>,
        /// Latest protocol version that each validator supports.
        pub version_tracker: HashMap<ValidatorId, ProtocolVersion>,
        /// All proposals in this epoch up to this block.
        pub all_proposals: BTreeMap<AccountId, ValidatorStake>,
        /// Id of the epoch that this aggregator is in.
        pub epoch_id: EpochId,
        /// Last block hash recorded.
        pub last_block_hash: CryptoHash,
    }

    type LegacyEpochInfoAggregator = EpochInfoAggregator<ValidatorStats>;
    type NewEpochInfoAggregator = EpochInfoAggregator<ChunkStats>;

    let mut update = store.store_update();

    // Update EpochInfoAggregator
    let maybe_legacy_aggregator: Option<LegacyEpochInfoAggregator> =
        store.get_ser(DBCol::EpochInfo, AGGREGATOR_KEY)?;
    if let Some(legacy_aggregator) = maybe_legacy_aggregator {
        let new_aggregator = NewEpochInfoAggregator {
            block_tracker: legacy_aggregator.block_tracker,
            shard_tracker: legacy_aggregator
                .shard_tracker
                .into_iter()
                .map(|(shard_id, legacy_stats)| {
                    let new_stats = legacy_stats
                        .into_iter()
                        .map(|(validator_id, stats)| {
                            (
                                validator_id,
                                ChunkStats::new_with_production(stats.produced, stats.expected),
                            )
                        })
                        .collect();
                    (shard_id, new_stats)
                })
                .collect(),
            version_tracker: legacy_aggregator.version_tracker,
            all_proposals: legacy_aggregator.all_proposals,
            epoch_id: legacy_aggregator.epoch_id,
            last_block_hash: legacy_aggregator.last_block_hash,
        };
        update.set_ser(DBCol::EpochInfo, AGGREGATOR_KEY, &new_aggregator)?;
    }

    // Update EpochSummary
    for result in store.iter(DBCol::EpochValidatorInfo) {
        let (key, old_value) = result?;
        let legacy_summary = LegacyEpochSummaryV38::try_from_slice(&old_value)?;
        let new_value = EpochSummary {
            prev_epoch_last_block_hash: legacy_summary.prev_epoch_last_block_hash,
            all_proposals: legacy_summary.all_proposals,
            validator_kickout: legacy_summary.validator_kickout,
            validator_block_chunk_stats: legacy_summary
                .validator_block_chunk_stats
                .into_iter()
                .map(|(account_id, stats)| {
                    let new_stats = BlockChunkValidatorStats {
                        block_stats: stats.block_stats,
                        chunk_stats: ChunkStats::new_with_production(
                            stats.chunk_stats.produced,
                            stats.chunk_stats.expected,
                        ),
                    };
                    (account_id, new_stats)
                })
                .collect(),
            next_next_epoch_version: legacy_summary.next_version,
        };
        update.set(DBCol::EpochValidatorInfo, &key, &borsh::to_vec(&new_value)?);
    }

    update.commit()?;
    Ok(())
}

/// Migrates the database from version 39 to 40.
///
/// This involves deleting contents of _ReceiptIdToShardId column which is now
/// deprecated and no longer used.
pub fn migrate_39_to_40(store: &Store) -> anyhow::Result<()> {
    let _span =
        tracing::info_span!(target: "migrations", "Deleting contents of deprecated _ReceiptIdToShardId column").entered();
    let mut update = store.store_update();
    update.delete_all(DBCol::_ReceiptIdToShardId);
    update.commit()?;
    Ok(())
}

<<<<<<< HEAD
/// Migrates the database from version 40 to 41.
///
/// This rewrites the contents of the StateDlInfos column
pub fn migrate_40_to_41(store: &Store) -> anyhow::Result<()> {
    #[derive(BorshSerialize, BorshDeserialize)]
    struct LegacyStateSyncInfo {
        sync_hash: CryptoHash,
        shards: Vec<ShardInfo>,
    }

    let mut update = store.store_update();

    for row in store.iter_ser::<LegacyStateSyncInfo>(DBCol::StateDlInfos) {
        let (key, LegacyStateSyncInfo { sync_hash, shards }) =
            row.context("failed deserializing legacy StateSyncInfo in StateDlInfos")?;

        let epoch_first_block = CryptoHash::try_from_slice(&key)
            .context("failed deserializing CryptoHash key in StateDlInfos")?;

        if epoch_first_block != sync_hash {
            tracing::warn!(key = %epoch_first_block, %sync_hash, "sync_hash field of legacy StateSyncInfo not equal to the key. Something is wrong with this node's catchup info");
        }
        let new_info = StateSyncInfo::V0(StateSyncInfoV0 { sync_hash, shards });
        update
            .set_ser(DBCol::StateDlInfos, &key, &new_info)
            .context("failed writing to StateDlInfos")?;
=======
/// Migrates the database from version 39 to 40.
///
/// The migraton replaces non-enum StoredChunkStateTransitionData struct with its enum version.
pub fn migrate_40_to_41(store: &Store) -> anyhow::Result<()> {
    #[derive(BorshDeserialize)]
    pub struct DeprecatedStoredChunkStateTransitionData {
        pub base_state: PartialState,
        pub receipts_hash: CryptoHash,
    }

    let _span =
        tracing::info_span!(target: "migrations", "Replacing StoredChunkStateTransitionData with its enum version V1").entered();
    let mut update = store.store_update();
    for result in store.iter(DBCol::StateTransitionData) {
        let (key, old_value) = result?;
        let DeprecatedStoredChunkStateTransitionData { base_state, receipts_hash } =
            DeprecatedStoredChunkStateTransitionData::try_from_slice(&old_value)?;
        let new_value =
            borsh::to_vec(&StoredChunkStateTransitionData::V1(StoredChunkStateTransitionDataV1 {
                base_state,
                receipts_hash,
                contract_accesses: vec![],
            }))?;
        update.set(DBCol::StateTransitionData, &key, &new_value);
>>>>>>> 0cca3f84
    }
    update.commit()?;
    Ok(())
}<|MERGE_RESOLUTION|>--- conflicted
+++ resolved
@@ -363,35 +363,7 @@
     Ok(())
 }
 
-<<<<<<< HEAD
 /// Migrates the database from version 40 to 41.
-///
-/// This rewrites the contents of the StateDlInfos column
-pub fn migrate_40_to_41(store: &Store) -> anyhow::Result<()> {
-    #[derive(BorshSerialize, BorshDeserialize)]
-    struct LegacyStateSyncInfo {
-        sync_hash: CryptoHash,
-        shards: Vec<ShardInfo>,
-    }
-
-    let mut update = store.store_update();
-
-    for row in store.iter_ser::<LegacyStateSyncInfo>(DBCol::StateDlInfos) {
-        let (key, LegacyStateSyncInfo { sync_hash, shards }) =
-            row.context("failed deserializing legacy StateSyncInfo in StateDlInfos")?;
-
-        let epoch_first_block = CryptoHash::try_from_slice(&key)
-            .context("failed deserializing CryptoHash key in StateDlInfos")?;
-
-        if epoch_first_block != sync_hash {
-            tracing::warn!(key = %epoch_first_block, %sync_hash, "sync_hash field of legacy StateSyncInfo not equal to the key. Something is wrong with this node's catchup info");
-        }
-        let new_info = StateSyncInfo::V0(StateSyncInfoV0 { sync_hash, shards });
-        update
-            .set_ser(DBCol::StateDlInfos, &key, &new_info)
-            .context("failed writing to StateDlInfos")?;
-=======
-/// Migrates the database from version 39 to 40.
 ///
 /// The migraton replaces non-enum StoredChunkStateTransitionData struct with its enum version.
 pub fn migrate_40_to_41(store: &Store) -> anyhow::Result<()> {
@@ -415,7 +387,37 @@
                 contract_accesses: vec![],
             }))?;
         update.set(DBCol::StateTransitionData, &key, &new_value);
->>>>>>> 0cca3f84
+    }
+    update.commit()?;
+    Ok(())
+}
+
+/// Migrates the database from version 41 to 42.
+///
+/// This rewrites the contents of the StateDlInfos column
+pub fn migrate_41_to_42(store: &Store) -> anyhow::Result<()> {
+    #[derive(BorshSerialize, BorshDeserialize)]
+    struct LegacyStateSyncInfo {
+        sync_hash: CryptoHash,
+        shards: Vec<ShardInfo>,
+    }
+
+    let mut update = store.store_update();
+
+    for row in store.iter_ser::<LegacyStateSyncInfo>(DBCol::StateDlInfos) {
+        let (key, LegacyStateSyncInfo { sync_hash, shards }) =
+            row.context("failed deserializing legacy StateSyncInfo in StateDlInfos")?;
+
+        let epoch_first_block = CryptoHash::try_from_slice(&key)
+            .context("failed deserializing CryptoHash key in StateDlInfos")?;
+
+        if epoch_first_block != sync_hash {
+            tracing::warn!(key = %epoch_first_block, %sync_hash, "sync_hash field of legacy StateSyncInfo not equal to the key. Something is wrong with this node's catchup info");
+        }
+        let new_info = StateSyncInfo::V0(StateSyncInfoV0 { sync_hash, shards });
+        update
+            .set_ser(DBCol::StateDlInfos, &key, &new_info)
+            .context("failed writing to StateDlInfos")?;
     }
     update.commit()?;
     Ok(())
