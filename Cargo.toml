[workspace]
members = [
    "chain/chain",
    "chain/chunks",
    "chain/client",
    "chain/client-primitives",
    "chain/epoch-manager",
    "chain/indexer",
    "chain/indexer-primitives",
    "chain/jsonrpc",
    "chain/jsonrpc-adversarial-primitives",
    "chain/jsonrpc-primitives",
    "chain/jsonrpc/client",
    "chain/jsonrpc/fuzz",
    "chain/jsonrpc/jsonrpc-tests",
    "chain/network",
    "chain/pool",
    "chain/rosetta-rpc",
    "chain/telemetry",
    "core/account-id",
    "core/account-id/fuzz",
    "core/chain-configs",
    "core/crypto",
    "core/o11y",
    "core/primitives",
    "core/primitives-core",
    "core/store",
    "genesis-tools/genesis-csv-to-json",
    "genesis-tools/genesis-populate",
    "genesis-tools/keypair-generator",
    "integration-tests",
    "nearcore",
    "neard",
    "runtime/near-vm-logic",
    "runtime/near-vm-runner",
    "runtime/near-vm-runner/fuzz",
    "runtime/runtime",
    "runtime/runtime-params-estimator",
    "runtime/runtime-params-estimator/estimator-warehouse",
    "test-utils/actix-test-utils",
    "test-utils/runtime-tester",
    "test-utils/runtime-tester/fuzz",
    "test-utils/store-validator",
    "test-utils/testlib",
    "tools/chainsync-loadtest",
    "tools/delay-detector",
    "tools/indexer/example",
<<<<<<< HEAD
    "tools/mirror",
    "tools/mock_node",
=======
    "tools/mock-node",
>>>>>>> 4c182b78
    "tools/restaked",
    "tools/rpctypegen/core",
    "tools/rpctypegen/macro",
    "tools/state-viewer",
    "tools/storage-usage-delta-calculator",
    "tools/themis",
    "utils/mainnet-res",
    "utils/near-cache",
]

[workspace.metadata.workspaces]
version = "0.15.0"
exclude = [ "neard" ]

[workspace.dependencies]
actix = "0.13.0"
actix-cors = "0.6.1"
actix-http = "3.0.4"
actix-rt = "2"
actix-web = "4.0.1"
ansi_term = "0.12"
anyhow = "1.0.62"
arbitrary = { version = "1", features = ["derive"] }
arc-swap = "1.5"
arrayref = "0.3"
assert_matches = "1.5.0"
async-recursion = "0.3.2"
atty = "0.2"
awc = { version = "3", features = ["openssl"] }
backtrace = "0.3.64"
base64 = "0.13"
bencher = "0.1.5"
bitflags = "1.2"
blake2 = "0.9.1"
bn = { package = "zeropool-bn", version = "0.5.11" }
bolero = "0.6.2"
borsh = { version = "0.9", features = ["rc"] }
bs58 = "0.4"
byteorder = "1.3"
bytes = "1"
bytesize = { version = "1.1", features = ["serde"] }
c2-chacha = "0.3"
cargo_metadata = "0.14.1"
cfg-if = "1"
chrono = { version = "0.4.19", features = ["serde"] }
clap = { version = "3.1.6", features = ["derive", "env"] }
conqueue = "0.4.0"
cpu-time = "1.0"
criterion = { version = "0.3.5", default_features = false, features = ["html_reports", "cargo_bench_support"] }
crossbeam = "0.8"
crossbeam-channel = "0.5"
csv = "1.1.1"
curve25519-dalek = "3"
derive_more = "0.99.9"
dirs = "3"
easy-ext = "0.2"
ed25519-dalek = "1"
elastic-array = "0.11"
enum-map = "2.1.0"
expect-test = "1.3.0"
flate2 = "1.0.22"
fs2 = "0.4"
futures = "0.3.5"
futures-util = "0.3"
hex = { version = "0.4.2", features = ["serde"] }
hyper = { version = "0.14", features = ["full"] }
hyper-tls = "0.5.0"
im = "15"
indicatif = { version = "0.15.0", features = ["with_rayon"] }
insta = "1.14.0"
itertools = "0.10.0"
itoa = "1.0"
libc = "0.2.81"
libfuzzer-sys = { version = "0.4", features = ["arbitrary-derive"] }
log = "0.4"
loupe = "0.1"
lru = "0.7.2"
memoffset = "0.6"
near-rust-allocator-proxy = "0.4"
nix = "0.15.0"
num-bigint = "0.3"
num-rational = { version = "0.3.1", features = ["serde"] }
num-traits = "0.2.12"
num_cpus = "1.11"
once_cell = "1.13.1"
openssl = { version = "0.10", features = ["vendored"] }
openssl-probe = "0.1.4"
opentelemetry = { version = "0.17.0", features = ["rt-tokio", "trace"] }
opentelemetry-otlp = "0.10.0"
opentelemetry-semantic-conventions = "0.9.0"
paperclip = { version = "0.7.0", features = ["actix4"] }
parity-wasm = { version = "0.42", default-features = false }
parity-wasm_41 = { package = "parity-wasm", version = "0.41" }
parking_lot = "0.12.1"
pretty_assertions = "1.2"
primitive-types = { version = "0.10", default-features = false }
prometheus = "0.13.1"
protobuf = "3.0.1"
protobuf-codegen = "3.0.1"
quote = "1.0"
rand = "0.8.5"
rand_chacha = "0.3.1"
rand_hc = "0.3.1"
rand_xorshift = "0.3"
rayon = "1.5"
redis = "0.21.5"
reed-solomon-erasure = "4"
reqwest = { version = "0.11.0", features = ["blocking"] }
ripemd = "0.1.1"
rlimit = "0.7"
rocksdb = { version = "0.19.0", default-features = false, features = ["snappy", "lz4", "zstd", "zlib", "jemalloc"] }
rusqlite = {version = "0.27.0", features = ["bundled", "chrono", "functions"] }
secp256k1 = { version = "0.24", features = ["recovery", "rand-std"] }
semver = "1.0.4"
serde = { version = "1.0.136", features = ["alloc", "derive", "rc"] }
serde_ignored = "0.1"
serde_json = "1.0.68"
serde_repr = "0.1.8"
sha2 = "0.10"
sha3 = "0.10"
shell-escape = "0.1.5"
smart-default = "0.6"
smartstring = "1.0.1"
strum = { version = "0.24", features = ["derive"] }
subtle = "2.2"
syn = { version = "1.0.54", features = ["extra-traits", "full"] }
sysinfo = "0.24.5"
tar = "0.4.38"
tempfile = "3.3"
thiserror = "1.0.30"
tikv-jemallocator = "0.5.0"
time = "0.3.9"
tokio = { version = "1.16.1", features = ["fs", "macros", "net", "rt-multi-thread", "sync", "time"] }
tokio-stream = { version = "0.1.2", features = ["net"] }
tokio-util = { version = "0.7.1", features = ["codec", "io"] }
toml = "0.5.8"
tracing = { version = "0.1.36", features = ["std"] }
tracing-appender = "0.2.2"
tracing-opentelemetry = "0.17.0"
tracing-span-tree = "0.1"
tracing-subscriber = { version = "0.3.15", features = ["env-filter", "fmt", "registry", "std"] }
validator = "0.12"
wasm-encoder = "0.11.0"
wasm-smith = "0.10"
wasmparser = "0.78"
wasmprinter = "0.2"
wasmtime = { version = "0.37.0", default-features = false, features = ["cranelift", "wasm-backtrace"] }
wat = "1.0.40"
xshell = "0.2.1"
xz2 = "0.1.6"

[patch.crates-io]

# Note that "bench" profile inherits from "release" profile and
# "test" profile inherits from "dev" profile.
# https://doc.rust-lang.org/cargo/reference/profiles.html#test

[profile.release]
overflow-checks = true
panic = 'abort'

[profile.dev]
panic = 'abort'

# Compile some dependencies with optimizations to speed up tests.
[profile.dev.package.hex]
opt-level = 3
[profile.dev.package.rand]
opt-level = 3
[profile.dev.package.bs58]
opt-level = 3
[profile.dev.package.sha2]
opt-level = 3

[workspace.package]
edition = "2021"
authors = ["Near Inc <hello@nearprotocol.com>"]
rust-version = "1.64.0"<|MERGE_RESOLUTION|>--- conflicted
+++ resolved
@@ -45,12 +45,8 @@
     "tools/chainsync-loadtest",
     "tools/delay-detector",
     "tools/indexer/example",
-<<<<<<< HEAD
     "tools/mirror",
-    "tools/mock_node",
-=======
     "tools/mock-node",
->>>>>>> 4c182b78
     "tools/restaked",
     "tools/rpctypegen/core",
     "tools/rpctypegen/macro",
@@ -116,6 +112,7 @@
 futures = "0.3.5"
 futures-util = "0.3"
 hex = { version = "0.4.2", features = ["serde"] }
+hkdf = "0.12.3"
 hyper = { version = "0.14", features = ["full"] }
 hyper-tls = "0.5.0"
 im = "15"
@@ -142,6 +139,7 @@
 opentelemetry-otlp = "0.10.0"
 opentelemetry-semantic-conventions = "0.9.0"
 paperclip = { version = "0.7.0", features = ["actix4"] }
+parity-secp256k1 = "0.7"
 parity-wasm = { version = "0.42", default-features = false }
 parity-wasm_41 = { package = "parity-wasm", version = "0.41" }
 parking_lot = "0.12.1"
@@ -153,6 +151,7 @@
 quote = "1.0"
 rand = "0.8.5"
 rand_chacha = "0.3.1"
+rand_core = "0.5"
 rand_hc = "0.3.1"
 rand_xorshift = "0.3"
 rayon = "1.5"
