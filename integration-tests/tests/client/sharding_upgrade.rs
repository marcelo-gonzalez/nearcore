use borsh::BorshSerialize;

use crate::process_blocks::{create_nightshade_runtimes, set_block_protocol_version};
use near_chain::{ChainGenesis, Provenance};
use near_chain_configs::Genesis;
use near_client::test_utils::TestEnv;
use near_crypto::{InMemorySigner, KeyType, Signer};
use near_logger_utils::init_test_logger;
use near_primitives::account::id::AccountId;
use near_primitives::block::Block;
use near_primitives::epoch_manager::ShardConfig;
use near_primitives::hash::CryptoHash;
use near_primitives::shard_layout::{account_id_to_shard_uid, ShardLayout, ShardUId};
use near_primitives::transaction::{
    Action, DeployContractAction, FunctionCallAction, SignedTransaction,
};
use near_primitives::types::ProtocolVersion;
use near_primitives::version::ProtocolFeature;
use near_primitives::views::ExecutionStatusView;
use near_primitives::views::QueryRequest;
use near_store::test_utils::{gen_account, gen_unique_accounts};
use nearcore::config::GenesisExt;
use nearcore::NEAR_BASE;

use assert_matches::assert_matches;
use near_store::get_delayed_receipt_indices;
use rand::{thread_rng, Rng};
use std::collections::{HashMap, HashSet};

const SIMPLE_NIGHTSHADE_PROTOCOL_VERSION: ProtocolVersion =
    ProtocolFeature::SimpleNightshade.protocol_version();

struct TestShardUpgradeEnv {
    env: TestEnv,
    initial_accounts: Vec<AccountId>,
    init_txs: Vec<SignedTransaction>,
    txs_by_height: HashMap<u64, Vec<SignedTransaction>>,
    _epoch_length: u64,
    num_validators: usize,
    num_clients: usize,
}

/// Test shard layout upgrade. This function runs `env` to produce and process blocks
/// from 1 to 3 * epoch_length + 1, ie, to the beginning of epoch 3.
/// Epoch 0: 1 shard
/// Epoch 1: 1 shard, state split happens
/// Epoch 2: shard layout upgrades to simple_night_shade_shard,
impl TestShardUpgradeEnv {
    fn new(
        epoch_length: u64,
        num_validators: usize,
        num_clients: usize,
        num_init_accounts: usize,
        gas_limit: Option<u64>,
    ) -> Self {
        let mut rng = thread_rng();
        let validators: Vec<AccountId> = (0..num_validators)
            .map(|i| format!("test{}", i).to_string().parse().unwrap())
            .collect();
        let initial_accounts =
            [validators, gen_unique_accounts(&mut rng, num_init_accounts)].concat();
        let genesis =
            setup_genesis(epoch_length, num_validators as u64, initial_accounts.clone(), gas_limit);
        let chain_genesis = ChainGenesis::from(&genesis);
        let env = TestEnv::builder(chain_genesis)
            .clients_count(num_clients)
            .validator_seats(num_validators)
            .runtime_adapters(create_nightshade_runtimes(&genesis, num_clients))
            .build();
        Self {
            env,
            initial_accounts,
            _epoch_length: epoch_length,
            num_validators,
            num_clients,
            init_txs: vec![],
            txs_by_height: HashMap::new(),
        }
    }

    /// `init_txs` are added before any block is produced
    fn set_init_tx(&mut self, init_txs: Vec<SignedTransaction>) {
        self.init_txs = init_txs;
    }

    /// `txs_by_height` is a hashmap from block height to transactions to be included at block at
    /// that height
    fn set_tx_at_height(&mut self, height: u64, txs: Vec<SignedTransaction>) {
        self.txs_by_height.insert(height, txs);
    }

    /// produces and processes the next block
    /// also checks that all accounts in initial_accounts are intact
    fn step(&mut self) {
        let env = &mut self.env;
        let head = env.clients[0].chain.head().unwrap();
        let height = head.height + 1;

        // add transactions for the next block
        if height == 1 {
            for tx in self.init_txs.iter() {
                for j in 0..self.num_validators {
                    env.clients[j].process_tx(tx.clone(), false, false);
                }
            }
        }

        // At every step, chunks for the next block are produced after the current block is processed
        // (inside env.process_block)
        // Therefore, if we want a transaction to be included at the block at `height+1`, we must add
        // it when we are producing the block at `height`
        if let Some(txs) = self.txs_by_height.get(&(height + 1)) {
            for tx in txs {
                for j in 0..self.num_validators {
                    env.clients[j].process_tx(tx.clone(), false, false);
                }
            }
        }

        // produce block
        let block_producer = {
            let epoch_id = env.clients[0]
                .runtime_adapter
                .get_epoch_id_from_prev_block(&head.last_block_hash)
                .unwrap();
            env.clients[0].runtime_adapter.get_block_producer(&epoch_id, height).unwrap()
        };
        let block_producer_client = env.client(&block_producer);
        let mut block = block_producer_client.produce_block(height).unwrap().unwrap();
        set_block_protocol_version(
            &mut block,
            block_producer.clone(),
            SIMPLE_NIGHTSHADE_PROTOCOL_VERSION,
        );
        // process block, this also triggers chunk producers for the next block to produce chunks
        for j in 0..self.num_clients {
            env.process_block(j as usize, block.clone(), Provenance::NONE);
        }

        env.process_partial_encoded_chunks();

        // after state split, check chunk extra exists and the states are correct
        for account_id in self.initial_accounts.iter() {
            check_account(env, account_id, &block);
        }
    }

    /// check that all accounts in `accounts` exist in the current state
    fn check_accounts(&mut self, accounts: &[AccountId]) {
        let head = self.env.clients[0].chain.head().unwrap();
        let block = self.env.clients[0].chain.get_block(&head.last_block_hash).unwrap().clone();
        for account_id in accounts {
            check_account(&mut self.env, account_id, &block)
        }
    }

    /// This functions checks that the outcomes of all transactions and associated receipts
    /// have successful status
    fn check_tx_outcomes(&mut self) {
        let env = &mut self.env;
        let head = env.clients[0].chain.head().unwrap();
        let block = env.clients[0].chain.get_block(&head.last_block_hash).unwrap().clone();
        // check execution outcomes
        let shard_layout = env.clients[0]
            .runtime_adapter
            .get_shard_layout_from_prev_block(&head.last_block_hash)
            .unwrap();
        let mut txs: Vec<_> = self.txs_by_height.values().flatten().collect();
        txs.extend(&self.init_txs);

        for tx in txs {
            let id = &tx.get_hash();
            let account_id = &tx.transaction.signer_id;
            let shard_uid = account_id_to_shard_uid(account_id, &shard_layout);
            for (i, account_id) in env.validators.iter().enumerate() {
                let cares_about_shard = env.clients[i].runtime_adapter.cares_about_shard(
                    Some(account_id),
                    block.header().prev_hash(),
                    shard_uid.shard_id(),
                    true,
                );
                if cares_about_shard {
                    let execution_outcome =
                        env.clients[i].chain.get_final_transaction_result(id).unwrap();
                    let execution_outcome = env.clients[i]
                        .chain
                        .get_final_transaction_result_with_receipt(execution_outcome)
                        .unwrap();

                    assert!(
                        execution_outcome.final_outcome.status.clone().as_success().is_some(),
                        "{:?}",
                        execution_outcome
                    );
                    for outcome in execution_outcome.final_outcome.receipts_outcome {
                        assert_matches!(
                            outcome.outcome.status,
                            ExecutionStatusView::SuccessValue(_)
                        );
                    }
                }
            }
        }
    }
}

/// Checks that account exists in the state after `block` is processed
/// This function checks both state_root from chunk extra and state root from chunk header, if
/// the corresponding chunk is included in the block
fn check_account(env: &mut TestEnv, account_id: &AccountId, block: &Block) {
    let prev_hash = block.header().prev_hash();
    let shard_layout =
        env.clients[0].runtime_adapter.get_shard_layout_from_prev_block(prev_hash).unwrap();
    let shard_uid = account_id_to_shard_uid(account_id, &shard_layout);
    let shard_id = shard_uid.shard_id();
    for (i, me) in env.validators.iter().enumerate() {
        if env.clients[i].runtime_adapter.cares_about_shard(Some(me), prev_hash, shard_id, true) {
            let state_root = env.clients[i]
                .chain
                .get_chunk_extra(block.hash(), &shard_uid)
                .unwrap()
                .state_root()
                .clone();
            env.clients[i]
                .runtime_adapter
                .query(
                    shard_uid,
                    &state_root,
                    block.header().height(),
                    0,
                    prev_hash,
                    block.hash(),
                    block.header().epoch_id(),
                    &QueryRequest::ViewAccount { account_id: account_id.clone() },
                )
                .unwrap();

            let chunk = &block.chunks()[shard_id as usize];
            if chunk.height_included() == block.header().height() {
                env.clients[i]
                    .runtime_adapter
                    .query(
                        shard_uid,
                        &chunk.prev_state_root(),
                        block.header().height(),
                        0,
                        block.header().prev_hash(),
                        block.hash(),
                        block.header().epoch_id(),
                        &QueryRequest::ViewAccount { account_id: account_id.clone() },
                    )
                    .unwrap();
            }
        }
    }
}

fn setup_genesis(
    epoch_length: u64,
    num_validators: u64,
    initial_accounts: Vec<AccountId>,
    gas_limit: Option<u64>,
) -> Genesis {
    let mut genesis = Genesis::test(initial_accounts, num_validators);
    // Set kickout threshold to 50 because chunks in the first block won't be produced (a known issue)
    // We don't want the validators get kicked out because of that
    genesis.config.chunk_producer_kickout_threshold = 50;
    genesis.config.epoch_length = epoch_length;
    genesis.config.protocol_version = SIMPLE_NIGHTSHADE_PROTOCOL_VERSION - 1;
    let simple_nightshade_shard_layout = ShardLayout::v1(
        vec!["test0"].into_iter().map(|s| s.parse().unwrap()).collect(),
        vec!["abc", "foo"].into_iter().map(|s| s.parse().unwrap()).collect(),
        Some(vec![vec![0, 1, 2, 3]]),
        1,
    );

<<<<<<< HEAD
    genesis.config.simple_nightshade_shard_layout =
        Some(ShardLayout { shard_layout: simple_nightshade_shard_layout.clone() });
    let chain_genesis = ChainGenesis::from(&genesis);
=======
    genesis.config.simple_nightshade_shard_config = Some(ShardConfig {
        num_block_producer_seats_per_shard: vec![num_validators; new_num_shards],
        avg_hidden_validator_seats_per_shard: vec![0; new_num_shards],
        shard_layout: simple_nightshade_shard_layout.clone(),
    });
>>>>>>> 2c9375ee

    if let Some(gas_limit) = gas_limit {
        genesis.config.gas_limit = gas_limit;
    }

    genesis
}

// test some shard layout upgrade with some simple transactions to create accounts
#[test]
fn test_shard_layout_upgrade_simple() {
    init_test_logger();

    let mut rng = thread_rng();

    // setup
    let epoch_length = 5;
    let mut test_env = TestShardUpgradeEnv::new(epoch_length, 2, 2, 100, None);
    test_env.set_init_tx(vec![]);

    let mut nonce = 100;
    let genesis_hash = test_env.env.clients[0].chain.genesis_block().hash().clone();
    let mut all_accounts: HashSet<_> = test_env.initial_accounts.clone().into_iter().collect();
    let signer0 = InMemorySigner::from_seed("test0".parse().unwrap(), KeyType::ED25519, "test0");
    let generate_create_accounts_txs: &mut dyn FnMut(usize) -> Vec<SignedTransaction> =
        &mut |max_size: usize| -> Vec<SignedTransaction> {
            let size = rng.gen_range(0, max_size) + 1;
            std::iter::repeat_with(|| loop {
                let account_id = gen_account(&mut rng, b"abcdefghijkmn");
                if all_accounts.insert(account_id.clone()) {
                    let signer = InMemorySigner::from_seed(
                        account_id.clone(),
                        KeyType::ED25519,
                        account_id.as_ref(),
                    );
                    let tx = SignedTransaction::create_account(
                        nonce,
                        signer0.account_id.clone(),
                        account_id.clone(),
                        NEAR_BASE,
                        signer.public_key(),
                        &signer0,
                        genesis_hash.clone(),
                    );
                    nonce += 1;
                    return tx;
                }
            })
            .take(size)
            .collect()
        };

    test_env.set_tx_at_height(epoch_length - 1, generate_create_accounts_txs(100));
    test_env.set_tx_at_height(2 * epoch_length - 1, generate_create_accounts_txs(100));

    for _ in 1..3 * epoch_length + 1 {
        test_env.step();
    }

    test_env.check_accounts(&all_accounts.into_iter().collect::<Vec<_>>());
    test_env.check_tx_outcomes();
}

const GAS_1: u64 = 300_000_000_000_000;
const GAS_2: u64 = GAS_1 / 3;

// create a transaction signed by `test0` and calls a contract on `test1`
// the contract creates a promise that executes a cross contract call on "test2"
// then executes another contract call on "test3" that creates a new account
fn gen_cross_contract_transaction(
    new_account: &AccountId,
    nonce: u64,
    block_hash: &CryptoHash,
) -> SignedTransaction {
    let signer0 = InMemorySigner::from_seed("test0".parse().unwrap(), KeyType::ED25519, "test0");
    let signer_new_account =
        InMemorySigner::from_seed(new_account.clone(), KeyType::ED25519, new_account.as_ref());
    let data = serde_json::json!([
        {"create": {
        "account_id": "test2",
        "method_name": "call_promise",
        "arguments": [],
        "amount": "0",
        "gas": GAS_2,
        }, "id": 0 },
        {"then": {
        "promise_index": 0,
        "account_id": "test3",
        "method_name": "call_promise",
        "arguments": [
                {"batch_create": { "account_id": new_account.to_string() }, "id": 0 },
                {"action_create_account": {
                    "promise_index": 0, },
                    "id": 0 },
                {"action_transfer": {
                    "promise_index": 0,
                    "amount": format!("{}", NEAR_BASE),
                }, "id": 0 },
                {"action_add_key_with_full_access": {
                    "promise_index": 0,
                    "public_key": base64::encode(&signer_new_account.public_key.try_to_vec().unwrap()),
                    "nonce": 0,
                }, "id": 0 }
            ],
        "amount": format!("{}", NEAR_BASE),
        "gas": GAS_2,
        }, "id": 1}
    ]);

    SignedTransaction::from_actions(
        nonce,
        signer0.account_id.clone(),
        "test1".parse().unwrap(),
        &signer0,
        vec![Action::FunctionCall(FunctionCallAction {
            method_name: "call_promise".to_string(),
            args: serde_json::to_vec(&data).unwrap(),
            gas: GAS_1,
            deposit: 0,
        })],
        block_hash.clone(),
    )
}

// Test cross contract calls
// This test case tests postponed receipts and delayed receipts
#[test]
fn test_shard_layout_upgrade_cross_contract_calls() {
    init_test_logger();

    // setup
    let epoch_length = 5;
    let mut test_env = TestShardUpgradeEnv::new(epoch_length, 4, 4, 100, Some(100_000_000_000_000));

    let genesis_hash = test_env.env.clients[0].chain.genesis_block().hash().clone();
    test_env.set_init_tx(
        test_env.initial_accounts[0..test_env.num_validators]
            .iter()
            .map(|account_id| {
                let signer = InMemorySigner::from_seed(
                    account_id.clone(),
                    KeyType::ED25519,
                    &account_id.to_string(),
                );
                SignedTransaction::from_actions(
                    1,
                    account_id.clone(),
                    account_id.clone(),
                    &signer,
                    vec![Action::DeployContract(DeployContractAction {
                        code: near_test_contracts::rs_contract().to_vec(),
                    })],
                    genesis_hash.clone(),
                )
            })
            .collect(),
    );

    let mut nonce = 100;
    let mut rng = thread_rng();
    let mut all_accounts: HashSet<_> = test_env.initial_accounts.clone().into_iter().collect();
    let generate_txs: &mut dyn FnMut(usize, usize) -> Vec<SignedTransaction> =
        &mut |min_size: usize, max_size: usize| -> Vec<SignedTransaction> {
            let size = rng.gen_range(min_size, max_size + 1);
            std::iter::repeat_with(|| loop {
                let account_id = gen_account(&mut rng, b"abcdefghijkmn");
                if all_accounts.insert(account_id.clone()) {
                    nonce += 1;
                    return gen_cross_contract_transaction(&account_id, nonce, &genesis_hash);
                }
            })
            .take(size)
            .collect()
        };

    for height in vec![
        epoch_length - 2,
        epoch_length - 1,
        epoch_length,
        2 * epoch_length - 2,
        2 * epoch_length - 1,
        2 * epoch_length,
    ] {
        test_env.set_tx_at_height(height, generate_txs(5, 8));
    }

    for i in 1..4 * epoch_length {
        test_env.step();
        if i == epoch_length || i == 2 * epoch_length {
            // check that there are delayed receipts
            let client = &mut test_env.env.clients[0];
            let block_hash = client.chain.head().unwrap().last_block_hash;
            let chunk_extra =
                client.chain.get_chunk_extra(&block_hash, &ShardUId::default()).unwrap();
            let trie_update = client
                .runtime_adapter
                .get_tries()
                .new_trie_update_view(ShardUId::default(), *chunk_extra.state_root());
            let delayed_receipt_indices = get_delayed_receipt_indices(&trie_update).unwrap();
            assert_ne!(
                delayed_receipt_indices.first_index,
                delayed_receipt_indices.next_available_index
            );
        }
    }

    test_env.check_tx_outcomes();
    test_env.check_accounts(&all_accounts.into_iter().collect::<Vec<_>>());
}<|MERGE_RESOLUTION|>--- conflicted
+++ resolved
@@ -274,17 +274,10 @@
         1,
     );
 
-<<<<<<< HEAD
+
     genesis.config.simple_nightshade_shard_layout =
         Some(ShardLayout { shard_layout: simple_nightshade_shard_layout.clone() });
-    let chain_genesis = ChainGenesis::from(&genesis);
-=======
-    genesis.config.simple_nightshade_shard_config = Some(ShardConfig {
-        num_block_producer_seats_per_shard: vec![num_validators; new_num_shards],
-        avg_hidden_validator_seats_per_shard: vec![0; new_num_shards],
-        shard_layout: simple_nightshade_shard_layout.clone(),
-    });
->>>>>>> 2c9375ee
+    
 
     if let Some(gas_limit) = gas_limit {
         genesis.config.gas_limit = gas_limit;
