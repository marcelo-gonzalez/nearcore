--- conflicted
+++ resolved
@@ -169,24 +169,14 @@
     #[error("received unexpected message before the handshake: {0:?}")]
     UnexpectedFirstMessage(PeerMessage),
     #[error(transparent)]
-<<<<<<< HEAD
-    Other(anyhow::Error),
-=======
     TcpConnect(anyhow::Error),
->>>>>>> 4cd6c827
 }
 
 impl From<RecvError> for ConnectError {
     fn from(err: RecvError) -> Self {
         match err {
             RecvError::IO(io) => Self::IO(io),
-<<<<<<< HEAD
-            RecvError::Parse(len) => {
-                Self::Other(anyhow::anyhow!("failed parsing protobuf of length {}", len))
-            }
-=======
             RecvError::Parse(len) => Self::Parse(len),
->>>>>>> 4cd6c827
         }
     }
 }
@@ -242,11 +232,7 @@
         let start = Instant::now();
         let stream = tcp::Stream::connect(&PeerInfo::new(peer_id.clone(), addr), tcp::Tier::T2)
             .await
-<<<<<<< HEAD
-            .map_err(ConnectError::Other)?;
-=======
             .map_err(ConnectError::TcpConnect)?;
->>>>>>> 4cd6c827
         tracing::info!(
             target: "network", "Connection to {}@{:?} established. latency: {}",
             &peer_id, &addr, start.elapsed(),
@@ -347,11 +333,7 @@
             chain_id,
             genesis_hash,
             head_height,
-<<<<<<< HEAD
-            vec![0, 1, 2, 3],
-=======
             tracked_shards,
->>>>>>> 4cd6c827
             false,
         );
 
@@ -516,13 +498,10 @@
             }
         }
     }
-<<<<<<< HEAD
 
     pub fn peer_id(&self) -> &PeerId {
         &self.peer_id
     }
-=======
->>>>>>> 4cd6c827
 }
 
 #[derive(thiserror::Error, Debug)]
