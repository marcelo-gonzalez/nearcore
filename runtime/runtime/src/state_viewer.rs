use std::str;
use std::time::Instant;

use borsh::BorshSerialize;
use log::debug;

use near_crypto::{KeyType, PublicKey};
use near_primitives::account::{AccessKey, Account};
use near_primitives::hash::CryptoHash;
use near_primitives::serialize::to_base64;
use near_primitives::types::{AccountId, BlockHeight};
use near_primitives::utils::{is_valid_account_id, prefix_for_data};
use near_primitives::views::{StateItem, ViewStateResult};
use near_runtime_fees::RuntimeFeesConfig;
use near_store::{get_access_key, get_account, TrieUpdate};
use near_vm_logic::{ReturnData, VMConfig, VMContext};

use crate::actions::get_code_with_cache;
use crate::ext::RuntimeExt;

pub struct TrieViewer {}

impl TrieViewer {
    pub fn new() -> Self {
        Self {}
    }

    pub fn view_account(
        &self,
        state_update: &TrieUpdate,
        account_id: &AccountId,
    ) -> Result<Account, Box<dyn std::error::Error>> {
        if !is_valid_account_id(account_id) {
            return Err(format!("Account ID '{}' is not valid", account_id).into());
        }

        get_account(state_update, &account_id)?
            .ok_or_else(|| format!("account {} does not exist while viewing", account_id).into())
    }

    pub fn view_access_key(
        &self,
        state_update: &TrieUpdate,
        account_id: &AccountId,
        public_key: &PublicKey,
    ) -> Result<AccessKey, Box<dyn std::error::Error>> {
        if !is_valid_account_id(account_id) {
            return Err(format!("Account ID '{}' is not valid", account_id).into());
        }

        get_access_key(state_update, account_id, public_key)?
            .ok_or_else(|| format!("access key {} does not exist while viewing", public_key).into())
    }

    pub fn view_state(
        &self,
        state_update: &TrieUpdate,
        account_id: &AccountId,
        prefix: &[u8],
    ) -> Result<ViewStateResult, Box<dyn std::error::Error>> {
        if !is_valid_account_id(account_id) {
            return Err(format!("Account ID '{}' is not valid", account_id).into());
        }
        let mut values = vec![];
        let mut query = prefix_for_data(account_id);
        let acc_sep_len = query.len();
        query.extend_from_slice(prefix);
        let mut iter = state_update.trie.iter(&state_update.root)?;
        iter.seek(&query)?;
        for item in iter {
            let (key, value) = item?;
            if !key.starts_with(&query) {
                break;
            }
            values.push(StateItem {
                key: to_base64(&key[acc_sep_len..]),
                value: to_base64(&value),
                proof: vec![],
            });
        }
        // TODO(2076): Add proofs for the storage items.
        Ok(ViewStateResult { values, proof: vec![] })
    }

    pub fn call_function(
        &self,
        mut state_update: TrieUpdate,
        block_height: BlockHeight,
        block_timestamp: u64,
        contract_id: &AccountId,
        method_name: &str,
        args: &[u8],
        logs: &mut Vec<String>,
    ) -> Result<Vec<u8>, Box<dyn std::error::Error>> {
        let now = Instant::now();
        if !is_valid_account_id(contract_id) {
            return Err(format!("Contract ID {:?} is not valid", contract_id).into());
        }
        let root = state_update.get_root();
        let account = get_account(&state_update, contract_id)?
            .ok_or_else(|| format!("Account {:?} doesn't exist", contract_id))?;
        let code = get_code_with_cache(&state_update, contract_id, &account)?.ok_or_else(|| {
            format!("cannot find contract code for account {}", contract_id.clone())
        })?;
        // TODO(#1015): Add ability to pass public key and originator_id
        let originator_id = contract_id;
        let public_key = PublicKey::empty(KeyType::ED25519);
        let (outcome, err) = {
            let empty_hash = CryptoHash::default();
            let mut runtime_ext = RuntimeExt::new(
                &mut state_update,
                contract_id,
                originator_id,
                &public_key,
                0,
                &empty_hash,
            );

            let context = VMContext {
                current_account_id: contract_id.clone(),
                signer_account_id: originator_id.clone(),
                signer_account_pk: public_key.try_to_vec().expect("Failed to serialize"),
                predecessor_account_id: originator_id.clone(),
                input: args.to_owned(),
                block_index: block_height,
                block_timestamp,
                account_balance: account.amount,
                account_locked_balance: account.locked,
                storage_usage: account.storage_usage,
                attached_deposit: 0,
                prepaid_gas: 0,
                random_seed: root.as_ref().into(),
                is_view: true,
                output_data_receivers: vec![],
            };

            near_vm_runner::run(
                code.hash.as_ref().to_vec(),
                &code.code,
                method_name.as_bytes(),
                &mut runtime_ext,
                context,
                &VMConfig::default(),
                &RuntimeFeesConfig::default(),
                &[],
            )
        };
        let elapsed = now.elapsed();
        let time_ms =
            (elapsed.as_secs() as f64 / 1_000.0) + f64::from(elapsed.subsec_nanos()) / 1_000_000.0;
        let time_str = format!("{:.*}ms", 2, time_ms);

        if let Some(err) = err {
            if let Some(outcome) = outcome {
                logs.extend(outcome.logs);
            }
            let message = format!("wasm execution failed with error: {:?}", err);
            debug!(target: "runtime", "(exec time {}) {}", time_str, message);
            Err(message.into())
        } else {
            let outcome = outcome.unwrap();
            debug!(target: "runtime", "(exec time {}) result of execution: {:#?}", time_str, outcome);
            logs.extend(outcome.logs);
            let trie_update = state_update.finalize()?;
            if trie_update.new_root != root {
                return Err("function call for viewing tried to change storage".into());
            }
            let mut result = vec![];
            if let ReturnData::Value(buf) = &outcome.return_data {
                result = buf.clone();
            }
            Ok(result)
        }
    }
}

#[cfg(test)]
mod tests {
    use near_primitives::types::StateChangeCause;
    use near_primitives::utils::key_for_data;
    use near_primitives::views::StateItem;
    use testlib::runtime_utils::{
        alice_account, encode_int, get_runtime_and_trie, get_test_trie_viewer,
    };

    use super::*;

    #[test]
    fn test_view_call() {
        let (viewer, root) = get_test_trie_viewer();

        let mut logs = vec![];
        let result = viewer.call_function(
            root,
            1,
            1,
            &AccountId::from("test.contract"),
            "run_test",
            &[],
            &mut logs,
        );

        assert_eq!(result.unwrap(), encode_int(10));
    }

    #[test]
    fn test_view_call_bad_contract_id() {
        let (viewer, root) = get_test_trie_viewer();

        let mut logs = vec![];
        let result = viewer.call_function(
            root,
            1,
            1,
            &"bad!contract".to_string(),
            "run_test",
            &[],
            &mut logs,
        );

        assert!(result.is_err());
    }

    #[test]
    fn test_view_call_try_changing_storage() {
        let (viewer, root) = get_test_trie_viewer();

        let mut logs = vec![];
        let result = viewer.call_function(
            root,
            1,
            1,
            &alice_account(),
            "run_test_with_storage_change",
            &[],
            &mut logs,
        );
        // run_test tries to change storage, so it should fail
        assert!(result.is_err());
    }

    #[test]
    fn test_view_call_with_args() {
        let (viewer, root) = get_test_trie_viewer();
        let args: Vec<_> = [1u64, 2u64].iter().flat_map(|x| (*x).to_le_bytes().to_vec()).collect();
        let mut logs = vec![];
        let view_call_result = viewer.call_function(
            root,
            1,
            1,
            &AccountId::from("test.contract"),
            "sum_with_input",
            &args,
            &mut logs,
        );
        assert_eq!(view_call_result.unwrap(), 3u64.to_le_bytes().to_vec());
    }

    #[test]
    fn test_view_state() {
        let (_, trie, root) = get_runtime_and_trie();
        let mut state_update = TrieUpdate::new(trie.clone(), root);
        state_update.set(key_for_data(&alice_account(), b"test123"), b"123".to_vec());
<<<<<<< HEAD
        state_update.commit(StateChangeCause::InitialState);
=======
        state_update.set(key_for_data(&alice_account(), b"test321"), b"321".to_vec());
        state_update.set(key_for_data(&"alina".to_string(), b"qqq"), b"321".to_vec());
        state_update.set(key_for_data(&"alex".to_string(), b"qqq"), b"321".to_vec());
>>>>>>> 6b87dc0f
        let (db_changes, new_root) = state_update.finalize().unwrap().into(trie.clone()).unwrap();
        db_changes.commit().unwrap();

        let state_update = TrieUpdate::new(trie, new_root);
        let trie_viewer = TrieViewer::new();
        let result = trie_viewer.view_state(&state_update, &alice_account(), b"").unwrap();
        assert_eq!(result.proof, Vec::<String>::new());
        assert_eq!(
            result.values,
            [
                StateItem {
                    key: "dGVzdDEyMw==".to_string(),
                    value: "MTIz".to_string(),
                    proof: vec![]
                },
                StateItem {
                    key: "dGVzdDMyMQ==".to_string(),
                    value: "MzIx".to_string(),
                    proof: vec![]
                }
            ]
        );
        let result = trie_viewer.view_state(&state_update, &alice_account(), b"xyz").unwrap();
        assert_eq!(result.values, []);
        let result = trie_viewer.view_state(&state_update, &alice_account(), b"test123").unwrap();
        assert_eq!(
            result.values,
            [StateItem {
                key: "dGVzdDEyMw==".to_string(),
                value: "MTIz".to_string(),
                proof: vec![]
            }]
        );
    }

    #[test]
    fn test_log_when_panic() {
        let (viewer, root) = get_test_trie_viewer();

        let mut logs = vec![];
        viewer
            .call_function(
                root,
                1,
                1,
                &AccountId::from("test.contract"),
                "panic_after_logging",
                &[],
                &mut logs,
            )
            .unwrap_err();

        assert_eq!(logs, vec!["hello".to_string()]);
    }
}<|MERGE_RESOLUTION|>--- conflicted
+++ resolved
@@ -65,7 +65,7 @@
         let mut query = prefix_for_data(account_id);
         let acc_sep_len = query.len();
         query.extend_from_slice(prefix);
-        let mut iter = state_update.trie.iter(&state_update.root)?;
+        let mut iter = state_update.trie.iter(&state_update.get_root())?;
         iter.seek(&query)?;
         for item in iter {
             let (key, value) = item?;
@@ -261,13 +261,10 @@
         let (_, trie, root) = get_runtime_and_trie();
         let mut state_update = TrieUpdate::new(trie.clone(), root);
         state_update.set(key_for_data(&alice_account(), b"test123"), b"123".to_vec());
-<<<<<<< HEAD
-        state_update.commit(StateChangeCause::InitialState);
-=======
         state_update.set(key_for_data(&alice_account(), b"test321"), b"321".to_vec());
         state_update.set(key_for_data(&"alina".to_string(), b"qqq"), b"321".to_vec());
         state_update.set(key_for_data(&"alex".to_string(), b"qqq"), b"321".to_vec());
->>>>>>> 6b87dc0f
+        state_update.commit(StateChangeCause::InitialState);
         let (db_changes, new_root) = state_update.finalize().unwrap().into(trie.clone()).unwrap();
         db_changes.commit().unwrap();
 
