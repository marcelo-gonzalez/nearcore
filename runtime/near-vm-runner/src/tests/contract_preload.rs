--- conflicted
+++ resolved
@@ -180,26 +180,16 @@
 pub fn test_run_sequential() {
     #[cfg(feature = "wasmer0_vm")]
     test_vm_runner(false, VMKind::Wasmer0, 100);
-<<<<<<< HEAD
-    //    #[cfg(feature = "wasmer1_vm")]
-    //    test_vm_runner(false, VMKind::Wasmer1, 100);
-=======
-    #[cfg(feature = "wasmer2_vm")]
-    test_vm_runner(false, VMKind::Wasmer2, 100);
->>>>>>> 3080cf7d
+    //    #[cfg(feature = "wasmer2_vm")]
+    //    test_vm_runner(false, VMKind::Wasmer2, 100);
 }
 
 #[test]
 pub fn test_run_preloaded() {
     #[cfg(feature = "wasmer0_vm")]
     test_vm_runner(true, VMKind::Wasmer0, 100);
-<<<<<<< HEAD
-    //    #[cfg(feature = "wasmer1_vm")]
-    //    test_vm_runner(true, VMKind::Wasmer1, 100);
-=======
-    #[cfg(feature = "wasmer2_vm")]
-    test_vm_runner(true, VMKind::Wasmer2, 100);
->>>>>>> 3080cf7d
+    //    #[cfg(feature = "wasmer2_vm")]
+    //    test_vm_runner(true, VMKind::Wasmer2, 100);
 }
 
 fn test_precompile_vm(vm_kind: VMKind) {
@@ -235,11 +225,6 @@
 pub fn test_precompile() {
     #[cfg(feature = "wasmer0_vm")]
     test_precompile_vm(VMKind::Wasmer0);
-<<<<<<< HEAD
-    //    #[cfg(feature = "wasmer1_vm")]
-    //    test_precompile_vm(VMKind::Wasmer1);
-=======
-    #[cfg(feature = "wasmer2_vm")]
-    test_precompile_vm(VMKind::Wasmer2);
->>>>>>> 3080cf7d
+    //    #[cfg(feature = "wasmer2_vm")]
+    //    test_precompile_vm(VMKind::Wasmer2);
 }